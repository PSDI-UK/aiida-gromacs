--- conflicted
+++ resolved
@@ -2,9 +2,4 @@
 aiida_gromacs
 
 A plugin for using GROMACS with AiiDA for molecular dymanics simulations.
-"""
-<<<<<<< HEAD
-=======
-# including import os fixes cwd to where command is run
->>>>>>> ea6f540c
-import os+"""