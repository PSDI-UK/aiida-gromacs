--- conflicted
+++ resolved
@@ -40,16 +40,15 @@
     runs-on: ubuntu-latest
     timeout-minutes: 15
     steps:
-<<<<<<< HEAD
+
     - uses: actions/checkout@v5.0.0
     - name: Set up Python 3.11
       uses: actions/setup-python@v5.6.0
-=======
-    - uses: actions/checkout@v4.2.2
+
+    - uses: actions/checkout@v5.0.0
 
     - name: Set up Python 3.13
       uses: uses: actions/setup-python@v6.0.0
->>>>>>> f81ebae1
       with:
         python-version: 3.13
     - name: Install python dependencies
@@ -63,16 +62,11 @@
     runs-on: ubuntu-latest
     timeout-minutes: 15
     steps:
-<<<<<<< HEAD
+
     - uses: actions/checkout@v5.0.0
-    - name: Set up Python 3.12
-      uses: actions/setup-python@v5.6.0
-=======
-    - uses: actions/checkout@v4.2.2
 
     - name: Set up Python 3.13
       uses: actions/setup-python@v6.0.0
->>>>>>> f81ebae1
       with:
         python-version: 3.13
     - name: Install python dependencies
